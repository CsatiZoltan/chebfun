--- conflicted
+++ resolved
@@ -56,13 +56,6 @@
 % Determine the discretization.
 pref = determineDiscretization(N, L, isPrefGiven, pref);
 
-<<<<<<< HEAD
-% Clear boundary conditions if using FOURCOLLOC.
-if ( isequal(pref.discretization, @trigcolloc) )
-    [dummy, L] = clearPeriodicBCs(N, L);
-end
-
-=======
 % Clear boundary conditions if the dicretization uses periodic functions (since
 % if we're using periodic basis functions, the boundary conditions will be
 % satisfied by construction).
@@ -73,7 +66,6 @@
 end
 
 
->>>>>>> ce0fcfda
 if ( nargin >= 3 )
     % Evaluate the matrix exponential for the given u0:
 	[varargout{1:nargout}] = expm(L, t, u0, pref);
