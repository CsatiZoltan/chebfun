--- conflicted
+++ resolved
@@ -57,12 +57,9 @@
 else
     q = struct();
 end
-<<<<<<< HEAD
-% q is now the preference substructure for MISC preferencesf
-=======
+
 % q is now the preference substructure for MISC preferences.
 
->>>>>>> d681fa7c
 for names = fieldnames(q)'
     if ( isfield(p,names) )
         field = names{:};
@@ -91,11 +88,8 @@
     return
 end
 
-<<<<<<< HEAD
-% Property names have been passed, so alter/add SMOOTHFUN/MISC properties.
-=======
 % Property names have been passed, so alter/add <current class>/MISC properties.
->>>>>>> d681fa7c
+
 for k = 1:2:numel(varargin)
     if ( isfield(p, varargin{k}) )
         p.(varargin{k}) = varargin{k+1};
@@ -104,11 +98,8 @@
     end
 end
 
-<<<<<<< HEAD
-% Append SMOOTHFUN preferences to the prefence structure prefs for output.
-=======
 % Append current class preferences to the preference structure prefs for output:
->>>>>>> d681fa7c
+
 prefs.(classname) = p;
 
 % Append MISC preferences to the preference structure prefs for output:
