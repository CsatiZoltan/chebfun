--- conflicted
+++ resolved
@@ -57,16 +57,10 @@
 isIorF = isIVPorFVP(guifile, expInfo.allVarNames);
 
 % Obtain the boundary conditions to be imposed.
-<<<<<<< HEAD
-if ( isempty(bcInput{1}) )
-=======
-if ( ~isempty(bcInput{1}) )
-    bcString = setupFields(guifile, bcInput, 'BCnew', allVarString);
-elseif ( periodic )
+if ( periodic )
     bcString = '';
     BC = 'periodic';
-else
->>>>>>> d7d265a8
+elseif ( isempty(bcInput{1}) )
     bcString = '';
     BC = [];
 elseif ( isIorF == 0 )
