--- conflicted
+++ resolved
@@ -31,13 +31,6 @@
 % Copyright 2014 by The University of Oxford and The Chebfun Developers.
 % See http://www.chebfun.org/ for Chebfun information.
 
-<<<<<<< HEAD
-% [TODO]: implement PLATEAUCHECK for TRIGTECH. For the moment, we just call
-% classicCheck. The reason why the plateauCheck() is needed for TRIGTECH is 
-% that it gets called in CHEBDISCRETIZATION/TESTCONVERGENCE.
-pref.eps = 1e-10;
-[ishappy, epsLevel, cutoff] = classicCheck(f, pref);
-=======
 % Grab some preferences.
 if ( nargin == 1 )
     pref = f.techPref();
@@ -214,15 +207,5 @@
     
 % Epslevel can't be better than eps:
 epslevel = max(epslevel, eps);
->>>>>>> f03a42c0
-
-% [TODO]: implement PLATEAUCHECK for TRIGTECH. For the moment, we just call
-% plateauCheck for CHEBTECH. The reason why the plateauCheck() is needed for 
-% TRIGTECH is that it gets called from within LINOP convergence tests.
-%pref.eps = 1e-12
-%f = chebtech2.make({[], chebcoeffs(f)});
-%f = chebtech2.make(feval(f, chebpts(length(f))));
-%[ishappy, epsLevel, cutoff] = ...
-%    plateauCheck(f, feval(f, chebpts(length(f))), pref);
 
 end