function pass = test_subsref( pref )

if ( nargin < 1 ) 
    pref = chebfun2pref; 
end

<<<<<<< HEAD
tol = 1000*pref.eps; 
j = 1; 
=======
tol = 1000*pref.cheb2Prefs.eps; 
>>>>>>> 9b5e3871

% Evaluation 
f = chebfun2(@(x,y) sin(x.*(y-.1)), [-2 2 -3 4]);

pass(1) = ( norm( f( pi/4, pi/6 ) - sin(pi/4.*(pi/6-.1)) ) < tol ); 

slice = chebfun(@(x) sin(x.*(pi/6-.1)), [-2 2] );
slice2 = chebfun(@(x) sin(x.*(pi/4-.1)), [-2 2] ); 
pass(2) = ( norm( f( :, [pi/6 pi/4] ) - [slice slice2]' ) < tol );

slice = chebfun(@(y) sin(pi/4.*(y-.1)), [-3 4] ); 
slice2 = chebfun(@(y) sin(pi/6.*(y-.1)), [-3 4] ); 
pass(3) = ( norm( f( pi/4, : ) - slice ) < tol ); 
pass(4) = ( norm( f( [pi/4 pi/6], : ) - [slice slice2] ) < tol ); 

pass(5) = ( norm( f( :, : ) - f ) < tol );

% Test evaluation syntax for chebfun inputs. 
f = chebfun2(@(x,y) x.*y); 
c1 = chebfun(@(t) 1 + 0*t);
c2 = chebfun(@(t) -.3 + 0*t);
pass(6) = ( norm( f(c1, c2) +.3 ) < tol );
pass(7) = ( norm( f(c1 + 1i*c2) +.3 ) < tol );
pass(8) = ( norm( feval(f, c1, c2) - f(c1, c2) ) < tol );

% GET properties 
f = chebfun2(@(x,y) x);  
pass(9) = ( norm( f.rows - chebfun(@(x) x) ) < tol ); 
pass(10) = ( norm( f.domain - [-1 1 -1 1] ) < tol ); 

% Restriction 
f = chebfun2(@(x,y) sin(x.*(y-.1)), [-2 2 -3 4]);
g = f{-1,1,-.5,.25}; 
exact = chebfun2(@(x,y) sin(x.*(y-.1)), [-1,1,-.5,.25]);
pass(11) = ( norm( g -  exact ) < 10*tol );

end<|MERGE_RESOLUTION|>--- conflicted
+++ resolved
@@ -1,15 +1,9 @@
 function pass = test_subsref( pref )
 
 if ( nargin < 1 ) 
-    pref = chebfun2pref; 
+    pref = chebfun2pref(); 
 end
-
-<<<<<<< HEAD
-tol = 1000*pref.eps; 
-j = 1; 
-=======
 tol = 1000*pref.cheb2Prefs.eps; 
->>>>>>> 9b5e3871
 
 % Evaluation 
 f = chebfun2(@(x,y) sin(x.*(y-.1)), [-2 2 -3 4]);
