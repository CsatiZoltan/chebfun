--- conflicted
+++ resolved
@@ -139,11 +139,7 @@
 h = g.*f;  % Multiply happy by unhappy.
 pass(23) = (~get(g, 'ishappy')) && (~get(h, 'ishappy'));
 
-<<<<<<< HEAD
-%% Integration of singfun:
-=======
 %% Test on singular function:
->>>>>>> 8e7bb0a2
 
 dom = [-2 7];
 
@@ -152,10 +148,7 @@
 x = diff(dom) * rand(100, 1) + dom(1);
 
 %% Case of a scalar and a function:
-<<<<<<< HEAD
-=======
-
->>>>>>> 8e7bb0a2
+
 c = 3;
 pow = -0.5;
 op = @(x) (x - dom(2)).^pow.*sin(x);
@@ -169,10 +162,7 @@
 pass(24) = ( err < 5*get(f, 'epslevel')*norm(feval(g_exact, x), inf) );
 
 %% Case of two functions:
-<<<<<<< HEAD
-=======
-
->>>>>>> 8e7bb0a2
+
 pow1 = -0.3;
 pow2 = -0.5;
 op1 = @(x) (x - dom(2)).^pow1.*sin(x);
