% Test file for @chebfun/feval.m

function pass = test_feval(pref)

% Get preferences.
if ( nargin < 1 )
    pref = chebpref();
end

% Generate a few random points in [-1 1] to use as test values.
seedRNG(7681);
xr = 2 * rand(1000, 1) - 1;

% Test empty input.
f = chebfun(@(x) x, pref);
fx = feval(f, []);
pass(1) = isempty(fx);

% Test endpoint evaluation.
pref.enableBreakpointDetection = 0;
f = chebfun(@(x) erf(x), [-1 1], pref);

lval1 = feval(f, 'left');
lval2 = feval(f, 'start');
lval3 = feval(f, '-');
pass(2) = (abs(lval1 - erf(-1)) < 10*f.epslevel*f.vscale ) ...
    && isequal(lval1, lval2, lval3);

rval1 = feval(f, 'right');
rval2 = feval(f, 'end');
rval3 = feval(f, '+');
pass(3) = (abs(rval1 - erf(1)) < 10*f.epslevel*f.vscale ) ...
    && isequal(rval1, rval2, rval3);

% Test bogus input for endpoint specification.
try
    badval = feval(f, '???');
    pass(4) = false;
catch ME
    pass(4) = strcmp(ME.identifier, 'CHEBFUN:feval:strInput');
end

% Test evaluation with and without left/right limit values.
pref.enableBreakpointDetection = 1;
f = chebfun(@(x) sign(x), [-1 1], pref);

x = [-0.5 ; 0 ; 0.5];
pass(5) = isequal(feval(f, x), [-1 ; 0 ; 1]);

leftlim1 = feval(f, x, 'left');
leftlim2 = feval(f, x, '-');
pass(6) = isequal(leftlim1, [-1 ; -1 ; 1]) && isequal(leftlim1, leftlim2);

rightlim1 = feval(f, x, 'right');
rightlim2 = feval(f, x, '+');
pass(7) = isequal(rightlim1, [-1 ; 1 ; 1]) && isequal(rightlim1, rightlim2);

% Test bogus input for limit specification string.
try
    badval = feval(f, x, '???');
    pass(8) = false;
catch ME
    pass(8) = strcmp(ME.identifier, 'CHEBFUN:feval:leftrightchar');
end

try
    badval = feval(f, x, []);
    pass(9) = false;
catch ME
    pass(9) = strcmp(ME.identifier, 'CHEBFUN:feval:leftright');
end

% Spot-check a few functions.
pref.enableBreakpointDetection = 0;
f_exact = @(x) exp(x) - 1;
f = chebfun(f_exact, [-1 1], pref);
x = xr;
pass(10) = (norm(feval(f, x) - f_exact(x), inf) < 10*f.epslevel*f.vscale);

pref.enableBreakpointDetection = 1;
f_exact = @(x) abs(x)./(1 + x.^2);
f = chebfun(f_exact, [-2 7], pref);
x = 4.5*xr + 2.5;
pass(11) = (norm(feval(f, x) - f_exact(x), inf) < 10*f.epslevel*f.vscale);

pref.enableBreakpointDetection = 0;
f_exact = @(x) cos(1e4*x);
f = chebfun(f_exact, [1 5], pref);
x = 2*xr + 3;
pass(12) = (norm(feval(f, x) - f_exact(x), inf) < 10*f.epslevel*f.vscale);

pref.enableBreakpointDetection = 0;
z = exp(2*pi*1i/6);
f_exact = @(t) sinh(t*z);
f = chebfun(f_exact, [-1 1], pref);
x = xr;
pass(13) = (norm(feval(f, x) - f_exact(x), inf) < 10*f.epslevel*f.vscale);

% Check row vector and matrix input.
pref.enableBreakpointDetection = 0;
f_exact = @(x) cos(x - 0.2);
f = chebfun(f_exact, [-1 1], pref);

x = xr;
err = feval(f, x.') - f_exact(x.');
pass(14) = isequal(size(err), [1 1000]) && (norm(err(:), inf) < ...
    10*f.epslevel*f.vscale);

x_mtx = reshape(x, [100 10]);
err = feval(f, x_mtx) - f_exact(x_mtx);
pass(15) = isequal(size(err), [100 10]) && (norm(err(:), inf) < ...
    10*f.epslevel*f.vscale);

x_3mtx = reshape(x, [5 20 10]);
err = feval(f, x_3mtx) - f_exact(x_3mtx);
pass(16) = isequal(size(err), [5 20 10]) && (norm(err(:), inf) < ...
    10*f.epslevel*f.vscale);

x_4mtx = reshape(x, [5 4 5 10]);
err = feval(f, x_4mtx) - f_exact(x_4mtx);
pass(17) = isequal(size(err), [5 4 5 10]) && (norm(err(:), inf) < ...
    10*f.epslevel*f.vscale);

% Check behavior for transposed chebfuns.
f.isTransposed = 1; % [TODO]:  Replace with call to transpose().

err = feval(f, x_mtx) - f_exact(x_mtx).';
pass(18) = isequal(size(err), [10 100]) && (norm(err(:), inf) < ...
    10*f.epslevel*f.vscale);

err = feval(f, x_3mtx) - permute(f_exact(x_3mtx), [2 1 3]);
pass(19) = isequal(size(err), [20 5 10]) && (norm(err(:), inf) < ...
    10*f.epslevel*f.vscale);

f.isTransposed = 0; % [TODO]:  Replace with call to transpose().

% Check evaluation at points just outside the domain.
x = [(-1 - 1e-6) ; 1e-6 + 1e-6i ; (1 + 1e-6)];
err = feval(f, x.') - f_exact(x.');
pass(20) = norm(err(:), inf) < 10*f.epslevel*f.vscale;

% Check operation for array-valued chebfuns.
pref.enableBreakpointDetection = 1;
f_exact = @(x) [sin(x) abs(x) exp(1i*x)];
f = chebfun(f_exact, [], pref);

x = xr;
err = feval(f, x) - f_exact(x);
pass(21) = all(max(abs(err)) < 10*f.epslevel*f.vscale);

x_mtx = reshape(x, [100 10]);
err = feval(f, x_mtx) - f_exact(x_mtx);
pass(22) = isequal(size(err), [100 30]) && (norm(err(:), inf) < ...
    10*f.epslevel*f.vscale);

x_3mtx = reshape(x, [5 20 10]);
err = feval(f, x_3mtx) - f_exact(x_3mtx);
pass(23) = isequal(size(err), [5 60 10]) && (norm(err(:), inf) < ...
    10*f.epslevel*f.vscale);

x_4mtx = reshape(x, [5 4 5 10]);
err = feval(f, x_4mtx) - f_exact(x_4mtx);
pass(24) = isequal(size(err), [5 12 5 10]) && (norm(err(:), inf) < ...
    10*f.epslevel*f.vscale);

f.isTransposed = 1;
err = feval(f, x_4mtx) - permute(f_exact(x_4mtx), [2 1 3 4]);
pass(25) = isequal(size(err), [12 5 5 10]) && (norm(err(:), inf) < ...
    10*f.epslevel*f.vscale);

err = feval(f, 'left') - [sin(-1) 1 exp(-1i)].';
pass(26) = norm(err(:), inf) < 10*f.epslevel*f.vscale;

err = feval(f, 'right') - [sin(1) 1 exp(1i)].';
pass(27) = norm(err(:), inf) < 10*f.epslevel*f.vscale;

% Test feval(chebfun, location, 'left'/'right'):
f = chebfun({@(x) [x, 2*x], @(x) [3*x, 4*x]}, [0 1 2]);
pass(28) = norm(feval(f, 1, 'left') - [1, 2], inf) < 10*f.epslevel*f.vscale;
pass(29) = norm(feval(f, 1, 'right') - [3, 4], inf) < 10*f.epslevel*f.vscale;

% Check for dimension mismatch bug when evaluating an array-valued chebfun on a
% vector which contains breakpoint values, repeated several times.
f_exact = @(x) [sin(x) cos(x)];
f = chebfun(f_exact, [-1 1]);
x = [-1 ; 0.5 ; 1];
err = feval(f, x) - f_exact(x);
pass(30) = all(max(abs(err)) < 10*f.epslevel*f.vscale);

<<<<<<< HEAD
%%
% Integration with singfun
=======
%% Test on singular function:
>>>>>>> 8e7bb0a2

dom = [-2 7];

% Generate a few random points to use as test values.
seedRNG(6178);
x = diff(dom) * rand(100, 1) + dom(1);

pow = -0.5;
op = @(x) (x - dom(1)).^pow.*sin(200*x);
pref.singPrefs.exponents = [pow 0];
pref.enableBreakpointDetection = 1;
f = chebfun(op, dom, pref);
fval = feval(f, x);
vals_exact = feval(op, x);
err = fval - vals_exact;
pass(31) = ( norm(err, inf) < 1e1*get(f,'epslevel')*norm(vals_exact, inf) );

end<|MERGE_RESOLUTION|>--- conflicted
+++ resolved
@@ -187,12 +187,7 @@
 err = feval(f, x) - f_exact(x);
 pass(30) = all(max(abs(err)) < 10*f.epslevel*f.vscale);
 
-<<<<<<< HEAD
-%%
-% Integration with singfun
-=======
 %% Test on singular function:
->>>>>>> 8e7bb0a2
 
 dom = [-2 7];
 
