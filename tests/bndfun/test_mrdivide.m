% Test file for bndfun/mrdivide.m

function pass = test_mrdivide(pref)

% Get preferences.
if (nargin < 1)
    pref = fun.pref;
end

% Set a domain
dom = [-2 7];

% Generate a few random points to use as test values.
seedRNG(6178);
x = diff(dom) * rand(100, 1) + dom(1);

% Random number to use as a scalar constant.
alpha = -0.194758928283640 + 0.075474485412665i;

pass = zeros(1, 9); % Pre-allocate pass matrix

%%
% Check division of a BNDFUN object by a numeric array.

f_op = @(x) [sin(x) cos(x)];
f = bndfun(f_op, dom, [], [], pref);
pass(1) = isnan(f / 0);

g = f / alpha;
g_exact = @(x) f_op(x) ./ alpha;
pass(2) = norm(feval(g, x) - g_exact(x), inf) < ...
<<<<<<< HEAD
    10*max(get(g, 'vscale').*get(g, 'epslevel'));
=======
    10*max(get(g, 'vscale'))*get(g, 'epslevel');
>>>>>>> 0d215047

% A "least-squares" case where the solution is obvious.
I = eye(2);
g = f / I;
err = g*I - f;
pass(3) = max(max(abs(feval(err, x)))) < ...
<<<<<<< HEAD
    10*max(get(g, 'vscale').*get(g, 'epslevel'));
=======
    10*max(get(f, 'vscale'))*get(g, 'epslevel');
>>>>>>> 0d215047

% A less trivial least-squares case for which we still know the answer.
A = [1 1];
g = f / A;
g_exact = @(x) (sin(x) + cos(x))/2;
pass(4) = norm(feval(g, x) - g_exact(x), inf) < ...
<<<<<<< HEAD
    10*max(get(g, 'vscale').*get(g, 'epslevel'));
=======
    10*max(get(f, 'vscale'))*get(g, 'epslevel');
>>>>>>> 0d215047

%%
% Check division of a numeric array by a BNDFUN object.

f = bndfun(@(x) sin(x), dom);
g = alpha / f;
pass(5) = abs(innerProduct(f, g) - alpha) < ...
    10*get(g, 'vscale')*get(g, 'epslevel');

f = bndfun(@(x) [sin(2*pi*x) cos(2*pi*x)], dom);
g = [1 1]/f;
g_exact = @(x) (2/9)*(sin(2*pi*x) + cos(2*pi*x));
pass(6) = norm(feval(g, x) - g_exact(x), inf) < ...
    max(get(g, 'vscale'))*get(g, 'epslevel');

%%
% Check error conditions.

% Catch dimension mismatch errors.
try
    g = f / [1 2 3]; %#ok<NASGU>
    pass(7) = false;
catch ME
    pass(7) = strcmp(ME.identifier, 'CHEBFUN:BNDFUN:mrdivide:size');
end

% Can't do f/g if both f and g are BNDFUN objects.
try
    f = bndfun(@(x) sin(x), dom);
    g = bndfun(@(x) cos(x), dom);
    h = f / g; %#ok<NASGU>
    pass(8) = false;
catch ME
    pass(8) = strcmp(ME.identifier, ...
        'CHEBFUN:BNDFUN:mrdivide:bndfunDivBndfun');
end

% Can't call mrdivide on a bndfund and a non-BNDFUN or non-double
% object.
try
    f = bndfun(@(x) sin(x), dom);
    g = f / true; %#ok<NASGU>
    pass(9) = false;
catch ME
    pass(9) = strcmp(ME.identifier, 'CHEBFUN:BNDFUN:mrdivide:badArg');
end


end
<|MERGE_RESOLUTION|>--- conflicted
+++ resolved
@@ -29,33 +29,21 @@
 g = f / alpha;
 g_exact = @(x) f_op(x) ./ alpha;
 pass(2) = norm(feval(g, x) - g_exact(x), inf) < ...
-<<<<<<< HEAD
     10*max(get(g, 'vscale').*get(g, 'epslevel'));
-=======
-    10*max(get(g, 'vscale'))*get(g, 'epslevel');
->>>>>>> 0d215047
 
 % A "least-squares" case where the solution is obvious.
 I = eye(2);
 g = f / I;
 err = g*I - f;
 pass(3) = max(max(abs(feval(err, x)))) < ...
-<<<<<<< HEAD
     10*max(get(g, 'vscale').*get(g, 'epslevel'));
-=======
-    10*max(get(f, 'vscale'))*get(g, 'epslevel');
->>>>>>> 0d215047
 
 % A less trivial least-squares case for which we still know the answer.
 A = [1 1];
 g = f / A;
 g_exact = @(x) (sin(x) + cos(x))/2;
 pass(4) = norm(feval(g, x) - g_exact(x), inf) < ...
-<<<<<<< HEAD
     10*max(get(g, 'vscale').*get(g, 'epslevel'));
-=======
-    10*max(get(f, 'vscale'))*get(g, 'epslevel');
->>>>>>> 0d215047
 
 %%
 % Check division of a numeric array by a BNDFUN object.
@@ -69,7 +57,7 @@
 g = [1 1]/f;
 g_exact = @(x) (2/9)*(sin(2*pi*x) + cos(2*pi*x));
 pass(6) = norm(feval(g, x) - g_exact(x), inf) < ...
-    max(get(g, 'vscale'))*get(g, 'epslevel');
+    10*max(get(g, 'vscale'))*get(g, 'epslevel');
 
 %%
 % Check error conditions.
