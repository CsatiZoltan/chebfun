function varargout = chebpolyval2( f, varargin )
%CHEBPOLYVAL2   Values on a tensor Chebyshev grid.
%   X = CHEBPOLYVAL2(F) returns the matrix of values of F on a Chebyshev tensor
%   grid.
%
%   [U, D, V] = CHEBPOLYVAL2(F) returns the low rank representation of the
%   values of F on a tensor Chebyshev grid. X = U * D * V'.
%
%   [U, D, V] = CHEBPOLYVAL2(F,M,N) returns the values of F on a M-by-N
%   Chebyshev tensor grid.
%
% See also CHEBPOLY2, CHEBPOLYPLOT2. 

% Copyright 2014 by The University of Oxford and The Chebfun Developers.
% See http://www.maths.ox.ac.uk/chebfun/ for Chebfun information.

% Empty check. 
if ( isempty( f ) )
    varargout = { [] }; 
    return
end

if ( nargin == 1 ) 
    % Get degrees:
    [m, n] = length( f );  
elseif ( nargin == 2 ) 
    error('CHEBFUN2:CHEBPOLYVAL2:INPUTS', 'Dimension not specified.'); 
else
    m = varargin{ 1 }; 
    n = varargin{ 2 }; 
end

% Get the low rank representation for f. 
[cols, d, rows] = cdr(f);

tech = chebfunpref().tech(); 
<<<<<<< HEAD
if ( ischar(tech) )
    tech = eval(tech);
end
=======
>>>>>>> 2b3bd5d3

C = tech.coeffs2vals(chebpoly( cols, m ).'); 
R = tech.coeffs2vals(chebpoly( rows, n ).'); 

% Evaluate: 
if ( nargout <= 1 )
    varargout = {C * d * R.'}; 
else
    varargout = {C , d, R}; 
end
    
end<|MERGE_RESOLUTION|>--- conflicted
+++ resolved
@@ -34,12 +34,6 @@
 [cols, d, rows] = cdr(f);
 
 tech = chebfunpref().tech(); 
-<<<<<<< HEAD
-if ( ischar(tech) )
-    tech = eval(tech);
-end
-=======
->>>>>>> 2b3bd5d3
 
 C = tech.coeffs2vals(chebpoly( cols, m ).'); 
 R = tech.coeffs2vals(chebpoly( rows, n ).'); 
