classdef chebfun2
%CHEBFUN2   CHEBFUN2 class for constructing functions on [a,b]x[c,d].
% 
%   Class for approximating functions defined on finite rectangles. The 
%   functions should be smooth.
%
% CHEBFUN2(F) constructs a CHEBFUN2 object representing the function F on
% [-1,1]x[-1 1]. F can be a string, e.g., 'sin(x.*y)', a function handle, e.g.,
% @(x,y) x.*y + cos(x), or a matrix of values. For the first two, F should in
% most cases be "vectorized" in the sense that it may be evaluated at a matrix
% of points and returns a matrix output.
%
% If F is a matrix, A = (a_ij), the numbers aij are used as function values
% at tensor Chebyshev points of the 2nd kind. 
%
% CHEBFUN2(F, [A B C D]) specifies a rectangle [A B]x[C D] where the 
% function is defined. A, B, C, D must all be finite.
% 
% CHEBFUN2(F, 'coeffs') where F is matrix uses the matrix as coefficients in 
% a Chebyshev tensor expansion.
%
% The Chebfun2 software system is based on: 
%
% % A. Townsend and L. N. Trefethen, An extension of Chebfun to two dimensions,
% SISC, 35 (2013), C495-C518.
%
% See also CHEBFUN, CHEBFUN2V.

% Copyright 2014 by The University of Oxford and The Chebfun2 Developers.
% See http://www.maths.ox.ac.uk/chebfun/ for Chebfun2 information.

% TODO: Improve documentation of input options.

    
    properties ( Access = public )
        % COLS: column slices used in low rank representation.
        cols 
        % ROWS: row slices used in low rank representation.
        rows
        % PIVOTVALUES: pivot values used in low rank representation.
        pivotValues
        % PIVOTLOCATIONS: pivot locations used in GE.
        pivotLocations
<<<<<<< HEAD
        % DOMAIN: rectangle of CHEBFUN2, default is [-1,1] x [-1,1]
        domain = [-1 1 -1 1]; 
=======
        % DOMAIN: rectangle of CHEBFUN2, default is [-1,1] x [-1,1].
        domain = [-1 1 -1 1];
>>>>>>> 4c2776e5
    end
    
    methods
        
        function f = chebfun2(varargin)
            % The main CHEBFUN2 constructor!
            
            % Return an empty CHEBFUN:
            if ( (nargin == 0) || isempty(varargin{1}) )
                return
            end
            
            % Call the constructor, all the work is done here:
            f = constructor(f, varargin{:});
            
        end
        
    end
    
    % Static methods implemented by CHEBFUN class.
    methods ( Static = true )
        
        X = coeffs2vals(U); 
        
        X = vals2coeffs(U); 
        
        % Padua points to tensor grid:
        [C, V, X, Y] = paduaVals2coeffs(F, dom); 
        
        [xx, yy] = chebpts2(nx, ny, domain);
        
        % Outer-product of two chebfuns.
        F = outerProduct(f, g);   
        
    end
    
    methods ( Hidden = true )
        % Check to see if domains are equal.
        out = domainCheck(f, g)
        
        % Scale rows and cols of a CHEBFUN2 so that all pivots are 1
        F = normalizePivots(F)
        
        % Normalize the rows and columns of a CHEBFUN2.
        F = normalizeRowsAndCols(F, p)
        
        % Sample Test in constructor. 
        pass = sampleTest(f, op, tol, flag)
        
        % Is a chebfun2 all positive or negative? 
        [bol, wzero] = singleSignTest(f) 
<<<<<<< HEAD
=======
        
        % Get the vertical scale of a Chebfun2.
        vscl = vscale(f) 
>>>>>>> 4c2776e5
    end

    % Private methods implemented by CHEBFUN2 class.
    methods ( Access = private )
        
    end
    
    % Static private methods implemented by CHEBFUN2 class.
    methods ( Static = true, Access = private )
        
    end
    
    % Methods implemented by CHEBFUN2 class.
    methods
         f = conj(f);
    end
    
end<|MERGE_RESOLUTION|>--- conflicted
+++ resolved
@@ -41,13 +41,8 @@
         pivotValues
         % PIVOTLOCATIONS: pivot locations used in GE.
         pivotLocations
-<<<<<<< HEAD
-        % DOMAIN: rectangle of CHEBFUN2, default is [-1,1] x [-1,1]
-        domain = [-1 1 -1 1]; 
-=======
         % DOMAIN: rectangle of CHEBFUN2, default is [-1,1] x [-1,1].
         domain = [-1 1 -1 1];
->>>>>>> 4c2776e5
     end
     
     methods
@@ -99,12 +94,9 @@
         
         % Is a chebfun2 all positive or negative? 
         [bol, wzero] = singleSignTest(f) 
-<<<<<<< HEAD
-=======
         
         % Get the vertical scale of a Chebfun2.
         vscl = vscale(f) 
->>>>>>> 4c2776e5
     end
 
     % Private methods implemented by CHEBFUN2 class.
