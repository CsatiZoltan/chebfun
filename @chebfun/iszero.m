--- conflicted
+++ resolved
@@ -1,9 +1,10 @@
 function out = iszero(f, tol)
-<<<<<<< HEAD
 %ISZERO    Check if a CHEBFUN is identiaclly zero on its domain.
 %   ISZERO(F) returns true if F is identically zero or empty on F.domain and
 %   false otherwise. If F is an array-valued CHEBFUN, the a true/false value is
 %   returned for each column.
+
+% TODO:  Document the TOL input.
 
 % Copyright 2013 by The University of Oxford and The Chebfun Developers. See
 % http://www.maths.ox.ac.uk/chebfun/ for Chebfun information.
@@ -26,38 +27,13 @@
 end
 
 % Impulses:
+% TODO:  What about higher-order impulses?
 out = all(f.impulses(:,:,1) <= tol);
 
 % Loop over each of the FUNs:
+% TODO:  We don't use TOL here?
 k = 0;
 while ( k < numel(f.funs) && any(out) )
-=======
-%ISZERO   True for zero CHEBFUN objects.
-%   ISZERO(F) returns logical TRUE if F is approximately zero everywhere and
-%   logical FALSE otherwise.  "Approximately zero" means that each of the FUNs
-%   of F is zero (per their ISZERO() function), the values of F at each of its
-%   breakpoints is smaller than VSCALE(F)*EPSLEVEL(F) in magnitude, and F has
-%   no higher-order impulses.
-%
-%   ISZERO(F, TOL) does the same but uses TOL instead of VSCALE(F)*EPSLEVEL(F)
-%   as the tolerance for checking the size of the breakpoint values of F.
-
-% Copyright 2013 by The University of Oxford and The Chebfun Developers.
-% See http://www.chebfun.org/ for Chebfun information.
-
-% Use default tolerance if none supplied.
-if ( nargin < 2 )
-    tol = vscale(f)*epslevel(f)
-end
-
-% Impulses:
-out = all(all(abs(f.impulses(:,:,1)) < tol)) && (size(f.impulses, 3) <= 1);
-
-% Loop over each of the funs:
-% [TODO]:  We don't use tol here?
-k = 0;
-while ( (k < numel(f.funs)) && out )
->>>>>>> 2d732e2c
     k = k + 1;
     out = out & iszero(f.funs{k});
 end
