function varargout = remez(f, varargin)
%REMEZ   Best polynomial or rational approximation for real valued chebfuns.
%   P = REMEZ(F, M) computes the best polynomial approximation of degree M to
%   the real CHEBFUN F in the infinity norm using the Remez algorithm.
%
%   [P, Q] = REMEZ(F, M, N) computes the best rational approximation P/Q of type
%   (M, N) to the real CHEBFUN F using the Remez algorithm.
%
%   [P, Q, R_HANDLE] = REMEZ(F, M, N) does the same but additionally returns a
%   function handle R_HANDLE for evaluating the rational function P/Q.
%
%   [...] = REMEZ(..., 'tol', TOL) uses the value TOL as the termination
%   tolerance on the increase of the levelled error.
%
%   [...] = REMEZ(..., 'display', 'iter') displays output at each iteration.
%
%   [...] = REMEZ(..., 'maxiter', MAXITER) sets the maximum number of allowable
%   iterations to MAXITER.
%
%   [...] = REMEZ(..., 'plotfcns', 'error') plots the error after each iteration
%   while the algorithm executes.
%
%   [P, ERR] = REMEZ(...) and [P, Q, R_HANDLE, ERR] = REMEZ(...) also returns
%   the maximum error ERR.
%
%   [P, ERR, STATUS] = REMEZ(...) and [P, Q, R_HANDLE, ERR, STATUS] = REMEZ(...)
%   also return a structure array STATUS with the following fields:
%      STATUS.DELTA  - Obtained tolerance.
%      STATUS.ITER   - Number of iterations performed.
%      STATUS.DIFFX  - Maximum correction in last trial reference.
%      STATUS.XK     - Last trial reference on which the error equioscillates.
%
%   This code is quite reliable for polynomial approximations but rather
%   fragile for rational approximations.  Better results can often be obtained
%   with CF(), especially if f is smooth.
%
% References:
%
%   [1] Pachon, R. and Trefethen, L. N.  "Barycentric-Remez algorithms for best
%   polynomial approximation in the chebfun system", BIT Numerical Mathematics,
%   49:721-742, 2009.
%
%   [2] Pachon, R.  "Algorithms for Polynomial and Rational Approximation".
%   D. Phil. Thesis, University of Oxford, 2010 (Chapter 6).
%
% See also CF.

% Copyright 2014 by The University of Oxford and The Chebfun Developers.
% See http://www.chebfun.org/ for Chebfun information.

dom = f.domain([1, end]);
normf = norm(f);

<<<<<<< HEAD
fourFlag = 0;
if ( isa(f.funs{1}.onefun, 'fourtech') )
    fourFlag = 1;
end


=======
if ( ~isreal(f) )
    error ('CHEBFUN:remez:real', ...
        'REMEZ only supports real valued functions.');
end

>>>>>>> 63cbece2
if ( numColumns(f) > 1 )
    error ('CHEBFUN:remez:quasi', ...
        'REMEZ does not currently support quasimatrices.');
end

if ( issing(f) )
    error('CHEBFUN:remez:singularFunction', ...
        'REMEZ does not currently support functions with singularities.');
end

% Parse the inputs.
[m, n, N, rationalMode, opts] = parseInputs(f, varargin{:});

% With zero denominator degree, the denominator polynomial is trivial.
if ( n == 0 )
    if ( fourFlag ) 
        q = chebfun(1, dom, 'periodic');
    else
        q = chebfun(1, dom);
    end    
    qmin = q;
end

% Initial values for some parameters.
iter = 0;       % Iteration count.
delta = normf;  % Value for stopping criterion.
deltamin = inf; % Minimum error encountered.
diffx = 1;      % Maximum correction to trial reference.

% Compute an initial reference set to start the algorithm.
xk = getInitialReference(f, m, n, N);
xo = xk;

% Print header for text output display if requested.
if ( opts.displayIter )
    disp('It.     Max(|Error|)       |ErrorRef|      Delta ErrorRef      Delta Ref')
end

% Run the main algorithm.
while ( (delta/normf > opts.tol) && (iter < opts.maxIter) && (diffx > 0) )
    fk = feval(f, xk);     % Evaluate on the exchange set.
    
    % Barycentric weights for exchange set.
    w = baryWeights(xk);   
    
    % Compute trial function and levelled reference error.
    if ( n == 0 )
        [p, h] = computeTrialFunctionPolynomial(fk, xk, w, m, N, dom, fourFlag);
    else
        [p, q, h] = computeTrialFunctionRational(fk, xk, w, m, n, N, dom);
    end

    % Perturb exactly-zero values of the levelled error.
    if ( h == 0 )
        h = 1e-19;
    end

    % Update the exchange set using the Remez algorithm with full exchange.
    [xk, err, err_handle] = exchange(xk, h, 2, f, p, q, N + 2);

    % If overshoot, recompute with one-point exchange.
    if ( err/normf > 1e5 )
        [xk, err, err_handle] = exchange(xo, h, 1, f, p, q, N + 2);
    end

    % Update max. correction to trial reference and stopping criterion.
    diffx = max(abs(xo - xk));
    delta = err - abs(h);

    % Store approximation with minimum norm.
    if ( delta < deltamin )
        pmin = p;
        if ( n > 0 )
            qmin = q;
        end

        errmin = err;
        xkmin = xk;
        deltamin = delta;
    end

    % Display diagnostic information as requested.
    if ( opts.plotIter )
        doPlotIter(xo, xk, err_handle, dom);
    end

    if ( opts.displayIter )
        doDisplayIter(iter, err, h, delta, normf, diffx);
    end

    xo = xk;
    iter = iter + 1;
end

% Take best results of all the iterations we ran.
p = pmin;
err = errmin;
xk = xkmin;
delta = deltamin;

% Warn the user if we failed to converge.
if ( delta/normf > opts.tol )
    warning('CHEBFUN:CHEBFUN:remez:convergence', ...
        ['Remez algorithm did not converge after ', num2str(iter), ...
         ' iterations to the tolerance ', num2str(opts.tol), '.']);
end

% Form the outputs.
status.delta = delta/normf;
status.iter = iter;
status.diffx = diffx;
status.xk = xk;

p = simplify(p);
if ( rationalMode )
    q = simplify(qmin);
    varargout = {p, q, @(x) feval(p, x)./feval(q, x), err, status};
else
    varargout = {p, err, status};
end

end

%%%%%%%%%%%%%%%%%%%%%%%%%%%%%%%%%%%%%%%%%%%%%%%%%%%%%%%%%%%%%%%%%%%%%%%%%%%%%%%%
% Input parsing.

function [m, n, N, rationalMode, opts] = parseInputs(f, varargin)

% Detect polynomial / rational approximation type and parse degrees.
if ( ~mod(nargin, 2) ) % Even number of inputs --> polynomial case.
    m = varargin{1};
    n = 0;
    rationalMode = false;
    varargin = varargin(2:end);
else                   % Odd number of inputs --> rational case.
    [m, n] = adjustDegreesForSymmetries(f, varargin{1}, varargin{2});
    rationalMode = true;
    varargin = varargin(3:end);
end

N = m + n;

% Parse name-value option pairs.
opts.tol = 1e-16*(N^2 + 10); % Relative tolerance for deciding convergence.
opts.maxIter = 20;           % Maximum number of allowable iterations.
opts.displayIter = false;    % Print output after each iteration.
opts.plotIter = false;       % Plot approximation at each iteration.

for k = 1:2:length(varargin)
    if ( strcmpi('tol', varargin{k}) )
        opts.tol = varargin{k+1};
    elseif ( strcmpi('maxiter', varargin{k}) )
        opts.maxIter = varargin{k+1};
    elseif ( strcmpi('display', varargin{k}) )
        opts.displayIter = true;
    elseif ( strcmpi('plotfcns', varargin{k}) )
        opts.plotIter = true;
    else
        error('CHEBFUN:CHEBFUN:remez:badInput', ...
            'Unrecognized sequence of input parameters.')
    end
end

end

function [m, n] = adjustDegreesForSymmetries(f, m, n)
%ADJUSTDEGREESFORSYMMETRIES   Adjust rational approximation degrees to account
%   for function symmetries.
%
%   [M, N] = ADJUSTDEGREESFORSYMMETRIES(F, M, N) returns new degrees M and N to
%   correct the defect of the rational approximation if the target function is
%   even or odd.  In either case, the Walsh table is covered with blocks of
%   size 2x2, e.g.  for even function the best rational approximant is the same
%   for types [m/n], [m+1/n], [m/n+1] and [m+1/n+1], with m and n even. This
%   strategy is similar to the one proposed by van Deun and Trefethen for CF
%   approximation in Chebfun (see @chebfun/cf.m).

% Sample piecewise-smooth CHEBFUNs.
if ( (numel(f.funs) > 1) || (length(f) > 128) )
  f = chebfun(f, f.domain([1, end]), 128);
end

% Compute the Chebyshev coefficients.
c = chebcoeffs(f, length(f));
c(end) = 2*c(end);

% Check for symmetries and reduce degrees accordingly.
if ( max(abs(c(end-1:-2:1)))/vscale(f) < eps )   % f is even.
    if ( mod(m, 2) == 1 )
        m = m - 1;
    end
    if ( mod(n, 2) == 1 )
        n = n - 1;
    end
elseif ( max(abs(c(end:-2:1)))/vscale(f) < eps ) % f is odd.
    if ( mod(m, 2) == 0 )
        m = m - 1;
    end
    if ( mod(n, 2) == 1 )
        n = n - 1;
    end
end

end

%%%%%%%%%%%%%%%%%%%%%%%%%%%%%%%%%%%%%%%%%%%%%%%%%%%%%%%%%%%%%%%%%%%%%%%%%%%%%%%%
% Functions implementing the core part of the algorithm.

function xk = getInitialReference(f, m, n, N)

% If doing rational Remez, get initial reference from trial function generated
% by CF or Chebyshev-Pade.
flag = 0;
if ( n > 0 )
    if ( numel(f.funs) == 1 )
        %[p, q] = chebpade(f, m, n);
        [p, q] = cf(f, m, n);
    else
        %[p, q] = chebpade(f, m, n, 5*N);
        [p, q] = cf(f, m, n, 5*N);
    end
    [xk, err, e, flag] = exchange([], 0, 2, f, p, q, N + 2);
end

% If the above procedure failed to produce a reference with enough 
% equioscillation points, just use the Chebyshev points.
if ( flag == 0 )    
    if ( isa(f.funs{1}.onefun, 'fourtech') ) 
        xk = fourpts(N + 2, f.domain([1, end]));
    else
        xk = chebpts(N + 2, f.domain([1, end]));
    end    
end

end

function [p, h] = computeTrialFunctionPolynomial(fk, xk, w, m, N, dom, fourFlag)

% Vector of alternating signs.
sigma = ones(N + 2, 1);
sigma(2:2:end) = -1;

h = (w'*fk) / (w'*sigma);                          % Levelled reference error.
pk = (fk - h*sigma);                               % Vals. of r*q in reference.

% Trial polynomial.
if ( fourFlag )
    p = chebfun(@(x) trigBary(x, pk, xk, dom), dom, 2*m + 1, 'periodic');
else
    p = chebfun(@(x) bary(x, pk, xk, w), dom, m + 1);
end

end

function [p, q, h] = computeTrialFunctionRational(fk, xk, w, m, n, N, dom)

% Vector of alternating signs.
sigma = ones(N + 2, 1);
sigma(2:2:end) = -1;

% Orthogonal matrix with respect to <,>_{xk}.
[C, ignored] = qr(fliplr(vander(xk)));

% Left and right rational interpolation matrices.
ZL = C(:,m+2:N+2).'*diag(fk)*C(:,1:n+1);
ZR = C(:,m+2:N+2).'*diag(sigma)*C(:,1:n+1);

% Solve generalized eigenvalue problem.
[v, d] = eig(ZL, ZR);

% Compute all possible qk and and look for ones with unchanged sign.
qk_all = C(:,1:n+1)*v;
pos =  find(abs(sum(sign(qk_all))) == N + 2);  % Sign changes of each qk.

if ( isempty(pos) || (length(pos) > 1) )
    error('CHEBFUN:CHEBFUN:remez:badGuess', ...
        'Trial interpolant too far from optimal');
end

qk = qk_all(:,pos);       % Keep qk with unchanged sign.
h = d(pos, pos);          % Levelled reference error.
pk = (fk - h*sigma).*qk;  % Vals. of r*q in reference.

% Trial numerator and denominator.
p = chebfun(@(x) bary(x, pk, xk, w), dom, m + 1);
q = chebfun(@(x) bary(x, qk, xk, w), dom, n + 1);

end

function [xk, norme, err_handle, flag] = exchange(xk, h, method, f, p, q, Npts)
%EXCHANGE   Modify an equioscillation reference using the Remez algorithm.
%   EXCHANGE(XK, H, METHOD, F, P, Q) performs one step of the Remez algorithm
%   for the best rational approximation of the CHEBFUN F of the target function
%   according to the first method (METHOD = 1), i.e. exchanges only one point,
%   or the second method (METHOD = 2), i.e. exchanges all the reference points.
%   XK is a column vector with the reference, H is the levelled error, P is the
%   numerator, and Q is the denominator of the trial rational function P/Q.
%
%   [XK, NORME, E_HANDLE, FLAG] = EXCHANGE(...) returns the modified reference
%   XK, the supremum norm of the error NORME (included as an output argument,
%   since it is readily computed in EXCHANGE and is used later in REMEZ), a
%   function handle E_HANDLE for the error, and a FLAG indicating whether there
%   were at least N+2 alternating extrema of the error to form the next
%   reference (FLAG = 1) or not (FLAG = 0).
%
%   [XK, ...] = EXCHANGE([], 0, METHOD, F, P, Q, N + 2) returns a grid of N + 2
%   points XK where the error F - P/Q alternates in sign (but not necessarily
%   equioscillates). This feature of EXCHANGE is useful to start REMEZ from an
%   initial trial function rather than an initial trial reference.

% Compute extrema of the error.
e_num = (q.^2).*diff(f) - q.*diff(p) + p.*diff(q);
rts = roots(e_num, 'nobreaks');
rr = [f.domain(1) ; rts; f.domain(end)];

% Function handle output for evaluating the error.
err_handle = @(x) feval(f, x) - feval(p, x)./feval(q, x);

% Select exchange method.
if ( method == 1 )                           % One-point exchange.
    [ignored, pos] = max(abs(feval(err_handle, rr)));
    pos = pos(1);
else                                           % Full exchange.
    pos = find(abs(err_handle(rr)) >= abs(h)); % Values above levelled error
end

% Add extrema nearest to those which are candidates for exchange to the
% existing exchange set.
[r, m] = sort([rr(pos) ; xk]);
v = ones(Npts, 1);
v(2:2:end) = -1;
er = [feval(err_handle, rr(pos)) ; v*h];
er = er(m);

% Delete repeated points.
repeated = diff(r) == 0;
r(repeated) = [];
er(repeated) = [];

% Determine points and values to be kept for the reference set.
s = r(1);    % Points to be kept.
es = er(1);  % Values to be kept.
for i = 2:length(r)
    if ( (sign(er(i)) == sign(es(end))) && (abs(er(i)) > abs(es(end))) )
        % Given adjacent points with the same sign, keep one with largest value.
        s(end) = r(i);
        es(end) = er(i);
    elseif ( sign(er(i)) ~= sign(es(end)) )
        % Keep points which alternate in sign.
        s = [s ; r(i)];    %#ok<AGROW>
        es = [es ; er(i)]; %#ok<AGROW>
    end
end

% Of the points we kept, choose n + 2 consecutive ones that include the maximum
% of the error.
[norme, index] = max(abs(es));
d = max(index - Npts + 1, 1);
if ( Npts <= length(s) )
    xk = s(d:d+Npts-1);
    flag = 1;
else
    xk = s;
    flag = 0;
end

end

%%%%%%%%%%%%%%%%%%%%%%%%%%%%%%%%%%%%%%%%%%%%%%%%%%%%%%%%%%%%%%%%%%%%%%%%%%%%%%%%
% Functions for displaying diagnostic information.

% Function called when opts.plotIter is set.
function doPlotIter(xo, xk, err_handle, dom)

xxk = linspace(dom(1), dom(end), 300);
plot(xo, 0*xo, 'or', 'MarkerSize', 12)   % Old reference.
holdState = ishold;
hold on
plot(xk, 0*xk, '*k', 'MarkerSize', 12)   % New reference.
plot(xxk, err_handle(xxk))               % Error function.
if ( ~holdState )                        % Return to previous hold state.
    hold off
end
xlim(dom)
legend('Current Ref.', 'Next Ref.', 'Error')
drawnow

end

% Function called when opts.displayIter is set.
function doDisplayIter(iter, err, h, delta, normf, diffx)

disp([num2str(iter), '        ', num2str(err, '%5.4e'), '        ', ...
    num2str(abs(h), '%5.4e'), '        ', ...
    num2str(delta/normf, '%5.4e'), '        ', num2str(diffx, '%5.4e')])

end<|MERGE_RESOLUTION|>--- conflicted
+++ resolved
@@ -51,20 +51,16 @@
 dom = f.domain([1, end]);
 normf = norm(f);
 
-<<<<<<< HEAD
 fourFlag = 0;
 if ( isa(f.funs{1}.onefun, 'fourtech') )
     fourFlag = 1;
 end
 
-
-=======
 if ( ~isreal(f) )
     error ('CHEBFUN:remez:real', ...
         'REMEZ only supports real valued functions.');
 end
 
->>>>>>> 63cbece2
 if ( numColumns(f) > 1 )
     error ('CHEBFUN:remez:quasi', ...
         'REMEZ does not currently support quasimatrices.');
