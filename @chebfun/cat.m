--- conflicted
+++ resolved
@@ -8,22 +8,12 @@
 %
 % See also HORZCAT, VERTCAT, NUM2CELL.
 
-<<<<<<< HEAD
-if ( dim == 1 )
-    out = chebmatrix(varargin);
-elseif ( dim == 2 )
-    out = chebmatrix(varargin.');
-else
-    error('CHEBFUN:cat:noSupport', 'CAT of a CHEBFUN is not yet supported.');
-end
-=======
 if ( isa(dim, 'chebfun') )
     error('CHEBFUN:cat:dim',['First input to  CHEBFUN/CAT must be 1 or 2.\n',...
     '\n',...
     ' )\\_/(    ChebMeow\n',...
     ' (o.o)\n',...
     ' (_|_)_/']);
->>>>>>> 42c0dad1
 
 elseif ( dim == 1 )
     out = vertcat(varargin{:});
