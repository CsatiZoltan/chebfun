--- conflicted
+++ resolved
@@ -259,14 +259,9 @@
 
     % Fail if too many points are required:
     len = sum(cellfun(@length, funs));
-<<<<<<< HEAD
-    if ( len > pref.breakpointPrefs.splitMaxTotalLength )
+    if ( len > pref.splitPrefs.splitMaxTotalLength )
         warning('CHEBFUN:CHEBFUN:constructor:funNotResolved', ...
             'Function not resolved using %d pts.', ...
-=======
-    if ( len > pref.splitPrefs.splitMaxTotalLength )
-        warning('Function not resolved using %d pts.', ...
->>>>>>> 4551f1e6
             sum(cellfun(@length, funs)));
         return
     end
