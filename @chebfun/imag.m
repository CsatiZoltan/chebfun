function F = imag(F)
%IMAG   Complex imaginary part of a CHEBFUN.
%   IMAG(F) is the imaginary part of F.
%
% See also REAL.

% Copyright 2013 by The University of Oxford and The Chebfun Developers.
% See http://www.chebfun.org for Chebfun information.

% Handle the empty case:
if ( isempty(F) )
    return
end

<<<<<<< HEAD
% Take imaginary part of the pointValues:
f.pointValues = imag(f.pointValues);
=======
for j = 1:numel(F)

    % Take imaginary part of the impulses:
    % [TODO]:  Is this the right thing to do for higher-order impulses?
    F(j).impulses = imag(F(j).impulses);

    % Take imaginary part of the FUNs:
    for k = 1:numel(F(j).funs)
        F(j).funs{k} = imag(F(j).funs{k});
    end
>>>>>>> 7712d8ee

end

end<|MERGE_RESOLUTION|>--- conflicted
+++ resolved
@@ -12,22 +12,14 @@
     return
 end
 
-<<<<<<< HEAD
-% Take imaginary part of the pointValues:
-f.pointValues = imag(f.pointValues);
-=======
 for j = 1:numel(F)
-
-    % Take imaginary part of the impulses:
-    % [TODO]:  Is this the right thing to do for higher-order impulses?
-    F(j).impulses = imag(F(j).impulses);
+    % Take imaginary part of the pointValues:
+    F(j).pointValues = imag(F(j).pointValues);
 
     % Take imaginary part of the FUNs:
     for k = 1:numel(F(j).funs)
         F(j).funs{k} = imag(F(j).funs{k});
     end
->>>>>>> 7712d8ee
-
 end
 
 end