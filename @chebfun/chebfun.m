--- conflicted
+++ resolved
@@ -211,18 +211,12 @@
     % Methods implemented by CHEBFUN class.
     methods
         
-<<<<<<< HEAD
         % Plot information regarding the representation of a CHEBFUN object:
         h = chebpolyplot(f, varargin);
 
-=======
-        % Plot (semilogy) the Chebyshev coefficients of a CHEBFUN.
-        h = chebpolyplot(f, varargin)
-        
         % Construct complex CHEBFUN from real and imaginary parts.
         C = complex(A, B)
-        
->>>>>>> ddec27dd
+
         % Compose CHEBFUN objects with another function.
         h = compose(f, op, g, pref)
 
@@ -250,117 +244,84 @@
         % Accuracy estimate of a CHEBFUN object.
         out = epslevel(f);
         
-<<<<<<< HEAD
-        % Get properties of a CHEBFUN object.
-=======
         % Evaluate a CHEBFUN.
         y = feval(f, x, varargin)
-        
-        % Retrieve and modify preferences for this class.
->>>>>>> ddec27dd
+
+        % Get properties of a CHEBFUN object.
         out = get(f, prop);
         
         % Horizontal scale of a CHEBFUN object.
         out = hscale(f);
 
+        % Imaginary part of a CHEBFUN.
+        f = imag(f)
+        
+        % True for an empty CHEBFUN.
+        out = isempty(f)
+
+        % Test if CHEBFUN objects are equal.
+        out = isequal(f, g)
+
+        % Test if a CHEBFUN is bounded.
+        out = isfinite(f)
+        
+        % Test if a CHEBFUN is unbounded.
+        out = isinf(f)
+
+        % Test if a CHEBFUN has any NaN values.
+        out = isnan(f)
+        
+        % True for real CHEBFUN.
+        out = isreal(f);
+        
+        % True for zero CHEBFUN objects
+        out = iszero(f)
+        
+        % Length of a CHEBFUN.
+        out = length(f);
+        
         % Plot a CHEBFUN object on a loglog scale:
         h = loglog(f, varargin);
         
         % Plot a CHEBFUN object:
         h = plot(f, varargin);
         
-<<<<<<< HEAD
         % 3-D plot for CHEBFUN objects.
         varargout = plot3(f, g, h, varargin)
         
+        % Subtraction of two CHEBFUN objects.
+        f = minus(f, g)
+        
+        % Multiplication of CHEBFUN objects.
+        f = mtimes(f, c)
+
+        % Remove unnecessary breakpoints in from a CHEBFUN.
+        [f, mergedPts] = merge(f, index, pref)
+        
+        % Overlap the domain of two CHEBFUN objects.
+        [f, g] = overlap(f, g)
+
+        % Obtain data used for plotting a CHEBFUN object:
+        data = plotData(f, g)
+        
+        % Power of a CHEBFUN
+        f = power(f, b);
+        
+        % Real part of a CHEBFUN.
+        f = real(f)
+        
+        % Restrict a CHEBFUN object to a subdomain.
+        f = restrict(f, newDomain);
+
+        % The roots of the CHEBFUN F.
+        r = roots(f, varargin);
+
         % Plot a CHEBFUN object on a log-linear scale:
         h = semilogx(f, varargin);
-        
+
         % Plot a CHEBFUN object on a linear-log scale:
         h = semilogy(f, varargin);
 
-        % True for real CHEBFUN.
-        out = isreal(f);
-
-        % Length of a CHEBFUN.
-        out = length(f);
-
-        % Overlap the domain of two CHEBFUN objects.
-        [f, g] = overlap(f, g);
-
-        % Restrict s CHEBFUN object to a subdomain.
-=======
-        % Imaginary part of a CHEBFUN.
-        f = imag(f)
-        
-        % True for an empty CHEBFUN.
-        out = isempty(f)
-
-        % Test if CHEBFUN objects are equal.
-        out = isequal(f, g)
-
-        % Test if a CHEBFUN is bounded.
-        out = isfinite(f)
-        
-        % Test if a CHEBFUN is unbounded.
-        out = isinf(f)
-
-        % Test if a CHEBFUN has any NaN values.
-        out = isnan(f)
-        
-        % True for real CHEBFUN.
-        out = isreal(f);
-        
-        % True for zero CHEBFUN objects
-        out = iszero(f)
-        
-        % Length of a CHEBFUN.
-        out = length(f);
-        
-        % Log-log plot of a CHEBFUN.
-        h = loglog(f, varargin);
-        
-        % Subtraction of two CHEBFUN objects.
-        f = minus(f, g)
-        
-        % Multiplication of CHEBFUN objects.
-        f = mtimes(f, c)
-
-        % Remove unnecessary breakpoints in from a CHEBFUN.
-        [f, mergedPts] = merge(f, index, pref)
-        
-        % Overlap the domain of two CHEBFUN objects.
-        [f, g] = overlap(f, g)
-
-        % Linear plot a CHEBFUN.
-        h = plot(f, varargin)   
-        
-        % Obtain data used for plotting a CHEBFUN object:
-        data = plotData(f, g)
-        
-        % Power of a CHEBFUN
-        f = power(f, b);
-        
-        % Real part of a CHEBFUN.
-        f = real(f)
-        
-        % Restrict a CHEBFUN object to a subdomain.
->>>>>>> ddec27dd
-        f = restrict(f, newDomain);
-
-        % The roots of the CHEBFUN F.
-        r = roots(f, varargin);
-<<<<<<< HEAD
-
-=======
-        
-        % Semi-log scale plot of a CHEBFUN.
-        h = semilogx(f, varargin);
-        
-        % Semi-log scale plot of a CHEBFUN.
-        h = semilogy(f, varargin);
-        
->>>>>>> ddec27dd
         % Simplify the representation of a CHEBFUN obect.
         f = simplify(f, tol);
 
