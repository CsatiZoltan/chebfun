classdef chebfun
%CHEBFUN   CHEBFUN class for representing functions on [a,b].
%
%   Class for approximating functions defined on finite, semi-infinite, or
%   doubly-infinite intervals [a,b]. Functions may be smooth, piecewise smooth,
%   weakly singular, or blow up on the interval.
%
% CHEBFUN(F) constructs a CHEBFUN object representing the function F on the
% interval [-1,1]. F may be a string, e.g., 'sin(x)', a function handle, e.g.,
% @(x) x.^2 + 2*x + 1, or a vector of numbers. In the first two instances, F
% should be "vectorized" in the sense that it may be evaluated at a column
% vector of points x(:) in [-1,1] and return an output of size NxM where N =
% length(x(:)). If this is not possible then the flag CHEBFUN(F, 'vectorize')
% should be passed. CHEBFUN(F, 'vectorcheck', 'off') disables the automatic
% checking for vector input. Additionally, F may be a CHEBFUN, in which case
% CHEBFUN(F) is equivalent to CHEBFUN(@(X) FEVAL(F, X)). CHEBFUN() returns an
% empty CHEBFUN object.
%
% CHEBFUN(F, [A, B]) specifies an interval [A,B] on which the CHEBFUN is
% defined, where A and/or B may be infinite. CHEBFUN(F, ENDS), where ENDS is a
% 1x(K+1) vector of unique ascending values, specifies a piecewise smooth
% CHEBFUN defined on the interval [ENDS(1), ENDS(K+1)] with additional interior
% breaks at ENDS(2), ..., ENDS(K). Specifying these breaks can be particularly
% useful if F is known to have discontinuities. For example,
%   CHEBFUN(@(x) abs(x), [-1, 0, 1]).
% If a domain is passed to the constructor, it should always be the 2nd input.
%
% CHEBFUN(A) or CHEBFUN(A, 'chebpts2'), where A is an Nx1 matrix, constructs a
% CHEBFUN object which interpolates the data in A on an N-point Chebyshev grid
% of the second kind (see >> help chebpts). CHEBFUN(A, 'chebpts1') and
% CHEBFUN(A, 'equi') are similar, but here the data is assumed to come from a
% 1st-kind Chebyshev or equispaced grid linspace(-1, 1, N), respectively. (In
% the latter case, a smooth interpolant is constructed using an adaptive
% Floater-Hormann scheme [Numer. Math. 107, 315-331 (2007)].). CHEBFUN(F, N) or
% CHEBFUN(F, N, 'chebpts2') is equivalent to CHEBFUN(feval(F, chebpts(N)).
%
% CHEBFUN({F1,...,Fk}, ENDS) constructs a piecewise smooth CHEBFUN which
% represents Fj on the interval [ENDS(j), END(j+1)]. Each entry Fj may be a
% string, function handle, or vector of doubles. For example
%   CHEBFUN({@(x) sin(x), @(x) cos(x)}, [-1, 0, 1])
%
% CHEBFUN(F, PREF) or CHEBFUN(F, [A, B], PREF) constructs a CHEBFUN object from
% F with the options determined by the CHEBPREF object PREF. Construction time
% options may also be passed directly to the constructor in the form CHEBFUN(F,
% [A, B], PROP1, VAL1, PROP2, VAL2, ...). (See CHEBPREF for details of the
% various preference options and their defaults.). In particular, CHEBFUN(F,
% 'splitting', 'on') allows the constructor to adaptively determine breakpoints
% to better represent piecewise smooth functions F. For example,
%   CHEBFUN(@(x) sign(x - .3), [-1, 1], 'splitting', 'on')
% CHEBFUN(F,'extrapolate','on') prevents the constructor from evaluating the
% function F at the endpoints of the domain. Note that it is not possible to mix
% PROP/VAL and PREF inputs in a single constructor call.
%
% CHEBFUN(F, 'trunc', N) returns a smooth N-point CHEBFUN constructed by
% computing the first N Chebyshev coefficients from their integral form, rather
% than by interpolation at Chebyshev points.
%
% CHEBFUN(F, ...), where F is an NxM matrix or an array-valued function handle,
% returns an "array-valued" CHEBFUN. For example,
%   CHEBFUN(rand(14, 2))
% or
%   CHEBFUN(@(x) [sin(x), cos(x)])
% Note that each column in an array-valued CHEBFUN object is discretized in the
% same way (i.e., the same breakpoint locations and the same underlying
% representation). For more details see ">> help quasimatrix". Note the
% difference between
%   CHEBFUN(@(x) [sin(x), cos(x)], [-1, 0, 1])
% and
%   CHEBFUN({@(x) sin(x), @(x) cos(x)}, [-1, 0, 1]).
% The former constructs an array-valued CHEBFUN with both columns defined on the
% domain [-1, 0, 1]. The latter defines a single column CHEBFUN which represents
% sin(x) in the interval [-1, 0) and cos(x) on the interval (0, 1]. 
%
% See also CHEBPREF, CHEBPTS.

% Copyright 2013 by The University of Oxford and The Chebfun Developers.
% See http://www.chebfun.org for Chebfun information.

%%%%%%%%%%%%%%%%%%%%%%%%%%%%%%%%%%%%%%%%%%%%%%%%%%%%%%%%%%%%%%%%%%%%%%%%%%%%%%%%
% CHEBFUN Class Description:
%
% The CHEBFUN class is for representations of piecewise functions on the
% interval [a,b].
%
% The CHEBFUN class is the main user interface. We do not expect users to
% directly invoke any objects below this level.
%
% A CHEBFUN object consists of a collection of FUN objects. There are two main
% tasks for the CHEBFUN constructor: (1) parse the user input, and (2) correctly
% piece together FUN objects to form a global approximation. If the input
% function is globally smooth then the resulting CHEBFUN contains a single FUN
% object. If the input is not smooth, or breakpoints are passed to the
% constructor, CHEBFUN must determine appropriate breakpoints and return a
% piecewise smooth CHEBFUN with multiple FUN objects.
%
% This is a user-level class, and all input arguments should be thoroughly
% sanity checked.
%
% Class diagram: [ADchebfun] <>-- [CHEBFUN] <>-- [<<fun>>]
%%%%%%%%%%%%%%%%%%%%%%%%%%%%%%%%%%%%%%%%%%%%%%%%%%%%%%%%%%%%%%%%%%%%%%%%%%%%%%%%
    
    properties (Access = public)
        % DOMAIN of definition of a CHEBFUN object. If K = length(F.DOMAIN) is
        % greater than 1 then the CHEBFUN is referred to as a "piecewise".
        % CHEBFUN. The first and last values of this vector define the left and
        % right endpoints of the domain, respectively. The other values give the
        % locations of the interior breakpoints that define the domains of the
        % individual FUN objects comprising the CHEBFUN. The entries in this
        % vector should be strictly increasing.
        domain              % (1x(K+1) double)

        % FUNS is a cell array containing the FUN objects that comprise a
        % piecewise CHEBFUN. The the kth entry in this cell is the FUN defining
        % the representation used by the CHEBFUN object on the open interval
        % (F.DOMAIN(k), F.DOMAIN(k+1)). If M = size(f.funs, 2) is greater than
        % 1, then the CHEBFUN object is referred to as "array valued".
        funs                % (Kx1 cell array of FUN objects)
        
        % POINTVALUES Values of the function at the break points.
        pointValues = [];      % (1 x (K+1) double)

        % ISTRANSPOSED determines whether a (possibly array-valued) CHEBFUN F
        % should be interpreted as a collection of "column" CHEBFUN objects (if
        % F.ISTRANSPOSED == 0, the default), which are considered (infxM)
        % arrays, or "row" CHEBFUN objects (if F.ISTRANSPOSED == 1), which are
        % (Mxinf) arrays. This difference is only behavioral; the other
        % properties described above are _NOT_ stored differently if this flag
        % is set.)
        isTransposed = 0;   % (logical)
    end
    
    methods
        
        function f = chebfun(varargin)
            % The main CHEBFUN constructor!
            
            % Return an empty CHEBFUN:
            if ( (nargin == 0) || isempty(varargin{1}) )
                return
            end
            
            % Parse inputs:
            [op, dom, pref] = parseInputs(varargin{:});
            
            if ( iscell(op) && all(cellfun(@(x) isa(x, 'fun'), op)) )
                % Construct a CHEBFUN from a cell array of FUN objects:
                
                if ( nargin > 1 )
                    error('CHEBFUN:chebfun:nargin', ...
                        'Only one input is allowed when passing an array of FUNs.')
                end
                
                % Assign the cell to the .FUNS property:
                f.funs = op;
                % Collect the domains together:
                dom = cellfun(@(fun) get(fun, 'domain'), f.funs, ...
                    'uniformOutput', false);
                f.domain = unique([dom{:}]);
                % Update values at breakpoints (first row of f.pointValues):
                f.pointValues = chebfun.getValuesAtBreakpoints(f.funs, f.domain);
                
            else
                % Construct from function_handle, numeric, or string input:
                
                % Call the main constructor:
                [f.funs, f.domain] = chebfun.constructor(op, dom, pref);
                
                % Update values at breakpoints (first row of f.pointValues):
                f.pointValues = chebfun.getValuesAtBreakpoints(f.funs, f.domain, op);
                
                % Remove unnecessary breaks (but not those that were given):
                [ignored, index] = setdiff(f.domain, dom);
                f = merge(f, index(:).', pref);
                
            end
            
            % Deal with 'trunc' option:
            doTrunc = false;
            truncLength = NaN;
            for k = 1:length(varargin)
                if ( strcmpi(varargin{k}, 'trunc') )
                    doTrunc = true;
                    truncLength = varargin{k+1};
                    break;
                end
            end

            if ( doTrunc )
                c = chebpoly(f, 0, truncLength);
                f = chebfun(c.', f.domain([1, end]), 'coeffs');
            end
        end
    end
    
    % Static methods implemented by CHEBFUN class.
    methods (Static = true)
        
        % Main constructor.
        [funs, ends] = constructor(op, domain, pref);
        
        % Edge detector.
        [edge, vscale] = detectEdge(op, domain, hscale, vscale, derHandle);
        
        % Interpolate data:
        f = interp1(x, y, method, dom);
        
        % Determine values of chebfun at breakpoints.
        vals = getValuesAtBreakpoints(funs, ends, op);
        
        % Merge domains.
        newDom = mergeDomains(varargin)
        
        % ODE113 with CHEBFUN output.
        [t, y] = ode113(varargin);
        
        % ODE15S with CHEBFUN output.
        [t, y] = ode15s(varargin);
        
        % ODE45 with CHEBFUN output.
        [t, y] = ode45(varargin);
        
        % Retrieve and modify preferences for this class.
        prefs = pref(varargin);
        
        % Cubic Hermite interpolation:
        f = pchip(x, y, method);
        
        % Cubic spline interpolant:
        f = spline(x, y, d);
        
        % Which interval is a point in?
        out = whichInterval(dom, x);
        
    end

    methods (Access = private)
        % Set small breakpoint values to zero.
        f = thresholdBreakpointValues(f);
    end
    
    % Static private methods implemented by CHEBFUN class.
    methods (Static = true, Access = private)
        
        % Convert ODE solutions into CHEBFUN objects:
        [y, t] = odesol(sol, opt);
        
        % Parse the inputs to the CHEBFUN constructor.
        [op, domain, pref] = parseInputs(op, domain, varargin);
        
        % Convert a string input to a function_handle.
        op = str2op(op);
        
        % Vectorise a function handle input.
        op = vec(op);
        
    end
    
    % Methods implemented by CHEBFUN class.
    methods

        % Absolute value of a CHEBFUN.
        f = abs(f, pref)
        
        % Add breaks at appropriate roots of a CHEBFUN
        f = addBreaksAtRoots(f, tol)
        
        % True if any element of a CHEBFUN is a nonzero number, ignoring NaN.
        a = any(f, dim)
        
        % Compute the length of the arc defined by a CHEBFUN.
        out = arcLength(f, a, b)
        
        % Solve boundary value problems for ODEs by collocation.
        [y, t] = bvp4c(fun1, fun2, y0, varargin);
        
        % Solve boundary value problems for ODEs by collocation.
        [y, t] = bvp5c(fun1, fun2, y0, varargin);
        
        % Round a CHEBFUN towards plus infinity.
        g = ceil(f)
        
        % Plot information regarding the representation of a CHEBFUN object:
        h = chebpolyplot(f, varargin);

        % Construct complex CHEBFUN from real and imaginary parts.
        C = complex(A, B)

        % Compose CHEBFUN objects with another function.
        h = compose(f, op, g, pref)
        
        % Complex conjugate of a CHEBFUN.
        f = conj(f)
        
        % Complex transpose of a CHEBFUN.
        f = ctranspose(f)

        % Useful information for DISPLAY.
        [name, data] = dispData(f)
        
        % Display a CHEBFUN object.
        display(f);
        
        % Compare domains of two CHEBFUN objects.
        pass = domainCheck(f, g);

        % Accuracy estimate of a CHEBFUN object.
        out = epslevel(f);
        
        % Extract columns of an array-valued CHEBFUN object.
        f = extractColumns(f, columnIndex);
        
        % Evaluate a CHEBFUN.
        y = feval(f, x, varargin)
        
        % Round a CHEBFUN towards zero.
        g = fix(f);
        
        % Round a CHEBFUN towards minus infinity.
        g = floor(f);

        % Get properties of a CHEBFUN object.
        out = get(f, prop);
        
        % Get Delta functions withing a chebfun
        [deltaMag, deltLoc] = getDeltaFunctions(f);
        
        % Horizontal scale of a CHEBFUN object.
        out = hscale(f);

        % Imaginary part of a CHEBFUN.
        f = imag(f)
        
        % True for an empty CHEBFUN.
        out = isempty(f)

        % Test if CHEBFUN objects are equal.
        out = isequal(f, g)

        % Test if a CHEBFUN is bounded.
        out = isfinite(f)
        
        % Test if a CHEBFUN is unbounded.
        out = isinf(f)

        % Test if a CHEBFUN has any NaN values.
        out = isnan(f)
        
        % True for real CHEBFUN.
        out = isreal(f);
        
        % Test if a CHEBFUN object is built upon SINGFUN.
        out = issing(f)
        
        % True for zero CHEBFUN objects
        out = iszero(f)
        
        % Length of a CHEBFUN.
        out = length(f);
        
        % Return Legendre coefficients of a CHEBFUN.
        c_leg = legpoly(f, n)
        
        % Plot a CHEBFUN object on a loglog scale:
        h = loglog(f, varargin);
        
        % Subtraction of two CHEBFUN objects.
        f = minus(f, g)
        
        % Multiplication of CHEBFUN objects.
        f = mtimes(f, c)
        
        % Remove unnecessary breakpoints in from a CHEBFUN.
        [f, mergedPts] = merge(f, index, pref)
        
        % Overlap the domain of two CHEBFUN objects.
        [f, g] = overlap(f, g)
        
        % Plot a CHEBFUN object:
        varargout = plot(f, varargin);
        
        % Obtain data used for plotting a CHEBFUN object:
        data = plotData(f, g, h)
        
        % 3-D plot for CHEBFUN objects.
        varargout = plot3(f, g, h, varargin)
        
        % Power of a CHEBFUN
        f = power(f, b);
        
        % Real part of a CHEBFUN.
        f = real(f)
        
        % Restrict a CHEBFUN object to a subdomain.
        f = restrict(f, newDomain);

        % The roots of the CHEBFUN F.
        r = roots(f, varargin);
        
        % Round a CHEBFUN towards nearest integer.
        g = round(f)

        % Plot a CHEBFUN object on a log-linear scale:
        h = semilogx(f, varargin);

        % Plot a CHEBFUN object on a linear-log scale:
        h = semilogy(f, varargin);
        
        % Signmum of a CHEBFUN.
        f = sign(f, pref)
        
        % Simplify the representation of a CHEBFUN obect.
        f = simplify(f, tol);

        % Size of a CHEBFUN object.
        [s1, s2] = size(f, dim);
        
        % Retrieve and modify preferences for this class.
        varargout = subsref(f, index);

        % Retrieve and modify preferences for this class.
        varargout = subsasgn(f, varargin);
        
        % CHEBFUN multiplication.
        f = times(f, g, varargin)
        
        % Transpose a CHEBFUN.
        f = transpose(f)
        
        % Adjust nearby common break points in domains of CHEBFUN objects.
        [f, g, newBreaksLocF, newBreaksLocG] = tweakDomain(f, g, tol)

        % Unary minus of a CHEBFUN.
        f = uminus(f)

        % Unary plus of a CHEBFUN.
        f = uplus(f)
        
        % Vertical scale of a CHEBFUN object.
        out = vscale(f);
    end
    
end

%%%%%%%%%%%%%%%%%%%%%%%%%%%%%%%%%%%%%%%%%%%%%%%%%%%%%%%%%%%%%%%%%%%%%%%%%%%%%%%%
%                (Private) Methods implemented in this m-file.
%%%%%%%%%%%%%%%%%%%%%%%%%%%%%%%%%%%%%%%%%%%%%%%%%%%%%%%%%%%%%%%%%%%%%%%%%%%%%%%%
function op = str2op(op)
    % Convert string inuts to either numeric format or function_handles. This is
    % placed in a subfunction so that there no other variables hanging around in
    % the scope.
    sop = str2num(op); %#ok<ST2NM> % STR2DOUBLE doesn't support str2double('pi')
    if ( ~isempty(sop) )
        op = sop;
    else
        depVar = symvar(op);
        if ( numel(depVar) ~= 1 )
            error('CHEBFUN:STR2OP:indepvars', ...
                'Incorrect number of independent variables in string input.');
        end
        op = eval(['@(' depVar{:} ')', op]);
    end
end

function [op, domain, pref] = parseInputs(op, domain, varargin)
% Parse inputs.

    args = varargin;
    if ( nargin == 1 )
        % chebfun(op)
        pref = chebpref();
        domain = pref.domain;
    elseif ( isstruct(domain) || isa(domain, 'chebpref') )
        % chebfun(op, pref)
        pref = chebpref(domain);
        domain = pref.domain;
    elseif ( ~isnumeric(domain) || (length(domain) == 1) )
        % chebfun(op, prop1, val1, ...)
        pref = chebpref();
        args = [domain, args];
        domain = pref.domain;
    elseif ( nargin < 3 )
        % chebfun(op, domain)
        pref = chebpref();
    elseif ( isstruct(varargin{1}) || isa(varargin{1}, 'chebpref') )
        % chebfun(op, domain, pref)
        pref = chebpref(args{1});
        args(1) = [];
    else
        % chebfun(op, domain, prop1, val1, ...)
        pref = chebpref();
    end

    % Take the default domain if an empty one was given:
    if ( isempty(domain) )
        domain = pref.domain;
    end

    vectorize = false;
    % Obtain additional preferences:
    while ( ~isempty(args) )
        if ( strcmpi(args{1}, 'equi') )
            % Enable FUNQUI when dealing with equispaced data.
            pref.tech = 'funqui';
            args(1) = [];
        elseif ( strcmpi(args{1}, 'vectorize') || ...
                 strcmpi(args{1}, 'vectorise') )
            % Vectorize flag for function_handles.
            vectorize = true;
            args(1) = [];
        elseif ( strcmpi(args{1}, 'coeffs') && isnumeric(op) )
            % Hack to support construction from coefficients.
            op = {{[], op}};
            args(1) = [];
        elseif ( strcmpi(args{1}, 'trunc') )
            % Pull out this preference, which is checked for later.
            args(1:2) = [];            
        elseif ( isnumeric(args{1}) )
            % g = chebfun(@(x) f(x), N)
            pref.techPrefs.exactLength = args{1};
            args(1) = [];
        elseif ( strcmpi(args{1}, 'splitting') )
            % Translate "splitting" --> "enableBreakpointDetection".
            pref.enableBreakpointDetection = strcmpi(args{2}, 'on');
            args(1:2) = [];
        elseif ( strcmpi(args{1}, 'blowup') )
            if ( strcmpi(args{2}, 'off') )
                % If 'blowup' is 'off'.
                pref.enableSingularityDetection = 0;
            else
                % If 'blowup' is not 'off'.
                if ( args{2} == 1 )
                    % Translate "blowup" and flag "1" -->
                    % "enableSingularityDetection" and "poles only".
                    pref.enableSingularityDetection = 1;
                    pref.singPrefs.singType = {'pole', 'pole'};
                elseif ( (isnumeric(args{2}) && args{2} == 2 ) || ...
                    strcmpi(args{2}, 'on') )
                    % Translate "blowup" and flag "2" -->
                    % "enableSingularityDetection" and "fractional singularity".
                    pref.enableSingularityDetection = 1;
                    pref.singPrefs.singType = {'sing', 'sing'};
                else
                    error('CHEBFUN:constructor:parseInputs', ...
                        'Invalid value for ''blowup'' option.');
                end
            end
            args(1:2) = [];
        elseif ( strcmpi(args{1}, 'exps') )
            % Translate "exps" --> "singPrefs.exponents".
            pref.singPrefs.exponents = args{2};
            args(1:2) = [];
        elseif ( any(strcmpi(args{1}, {'chebkind', 'kind'})) )
            % Translate "chebkind" and "kind" --> "techPrefs.gridType".
            if ( isnumeric(args{2}) && ((args{2} == 1) || (args{2} == 2)) )
                pref.techPrefs.gridType = args{2};
            elseif ( strncmpi(args{2}, '1st', 1) )
                pref.techPrefs.gridType = 1;
            elseif ( strncmpi(args{2}, '2nd', 1) )
                pref.techPrefs.gridType = 2;
            else
                error('CHEBFUN:constructor:parseInputs', ...
                    'Invalid value for ''chebkind''/''kind'' option.');
            end
            args(1:2) = [];
        else
            % Update these preferences:
            pref.(args{1}) = args{2};
            args(1:2) = [];
        end
    end
    
    % [TODO]: Should we do the following for all elements in a cell input?
    % Convert string input to function_handle:
    if ( ischar(op) )
        op = str2op(op);
    end
    if ( isa(op, 'function_handle') && vectorize )
        % [TODO]: Should we reinstate VECTORCHECK()?
        op = vec(op);
    end
    
    if ( isa(op, 'function_handle') && strcmp(pref.tech, 'funqui') )
        if ( isfield(pref.techPrefs, 'exactLength') && ...
             ~isnan(pref.techPrefs.exactLength) )
            x = linspace(domain(1), domain(end), pref.techPrefs.exactLength).';
            op = feval(op, x);
            pref.techPrefs.exactLength = NaN;
        end
    end

end

function g = vec(f)
%VEC  Vectorize a function or string expression.
%   VEC(F), if F is a function handle or anonymous function, returns a function
%   that returns vector outputs for vector inputs by wrapping F inside a loop.
g = @loopwrapper;
    % Nested function:
    function v = loopwrapper(x)
        v = zeros(size(x));
        for j = 1:numel(v)
            v(j) = f(x(j));
        end
    end
end
<<<<<<< HEAD

%%%%%%%%%%%%%%%%%%%%%%%%%%%%%%%%%%%%%%%%%%%%%%%%%%%%%%%%%%%%%%%%%%%%%%%%%%%%%%%%
%% JUNK
% [TODO]: Reinstate or delete this.
%
% CHEBFUN(F,'extrapolate','on') prevents the constructor from evaluating
% the function F at the endpoints of the domain. This may also be achieved
% with CHEBFUN(F,'chebkind','1st','resampling','on') (which uses Chebyshev
% points of the 1st kind during the construction process), although this
% functionality is still experimental.
%
% CHEBFUN(F,...,'map',{MAPNAME,MAPPARS}) allows the use of mapped Chebyshev
% expansions. See help chebfun/maps for more information.
%
% CHEBFUN(CHEBS,ENDS,NP) specifies the number NP(i) of
% Chebyshev points for the construction of the function in CHEBS{i}.
%
% G = CHEBFUN(...) returns an object G of type chebfun.  A chebfun consists of a
% vector of 'funs', a vector 'domain' of length k+1 defining the intervals where
% the funs apply, and a vector 'pointValues' containing information about
% value taken by the function at the breakpoints between funs.
=======
>>>>>>> 42c0dad1
<|MERGE_RESOLUTION|>--- conflicted
+++ resolved
@@ -602,28 +602,4 @@
             v(j) = f(x(j));
         end
     end
-end
-<<<<<<< HEAD
-
-%%%%%%%%%%%%%%%%%%%%%%%%%%%%%%%%%%%%%%%%%%%%%%%%%%%%%%%%%%%%%%%%%%%%%%%%%%%%%%%%
-%% JUNK
-% [TODO]: Reinstate or delete this.
-%
-% CHEBFUN(F,'extrapolate','on') prevents the constructor from evaluating
-% the function F at the endpoints of the domain. This may also be achieved
-% with CHEBFUN(F,'chebkind','1st','resampling','on') (which uses Chebyshev
-% points of the 1st kind during the construction process), although this
-% functionality is still experimental.
-%
-% CHEBFUN(F,...,'map',{MAPNAME,MAPPARS}) allows the use of mapped Chebyshev
-% expansions. See help chebfun/maps for more information.
-%
-% CHEBFUN(CHEBS,ENDS,NP) specifies the number NP(i) of
-% Chebyshev points for the construction of the function in CHEBS{i}.
-%
-% G = CHEBFUN(...) returns an object G of type chebfun.  A chebfun consists of a
-% vector of 'funs', a vector 'domain' of length k+1 defining the intervals where
-% the funs apply, and a vector 'pointValues' containing information about
-% value taken by the function at the breakpoints between funs.
-=======
->>>>>>> 42c0dad1
+end