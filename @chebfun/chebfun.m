--- conflicted
+++ resolved
@@ -566,15 +566,12 @@
         end
     end
 
-<<<<<<< HEAD
-    isPeriodic = false;
-=======
     % A struct to hold any preferences supplied by keyword (name-value pair).
     keywordPrefs = struct();
 
     % Parse the remaining arguments.
     prefWasPassed = false;
->>>>>>> 7c9118a1
+    isPeriodic = false;
     vectorize = false;
     while ( ~isempty(args) )
         if ( isstruct(args{1}) || isa(args{1}, 'chebfunpref') )
@@ -600,6 +597,9 @@
         elseif ( strcmpi(args{1}, 'coeffs') && isnumeric(op) )
             % Hack to support construction from coefficients.
             op = {{[], op}};
+            args(1) = [];
+        elseif ( strcmpi(args{1}, 'periodic') )
+            isPeriodic = true;
             args(1) = [];
         elseif ( strcmpi(args{1}, 'trunc') )
             % Pull out this preference, which is checked for later.
@@ -665,17 +665,27 @@
                     'Invalid value for ''chebkind''/''kind'' option.');
             end
             args(1:2) = [];
-        elseif ( strcmpi(args{1}, 'periodic') )
-            isPeriodic = true;
-            args(1) = [];
         else
             % Update these preferences:
             keywordPrefs.(args{1}) = args{2};
             args(1:2) = [];
         end
     end
-<<<<<<< HEAD
-    
+
+    % Override preferences supplied via a preference object with those supplied
+    % via keyword.
+    if ( prefWasPassed )
+        pref = chebfunpref(pref, keywordPrefs);
+    else
+        pref = chebfunpref(keywordPrefs);
+    end
+
+    % Use the default domain if none was supplied.
+    if ( ~domainWasPassed || isempty(dom) )
+        dom = pref.domain;
+    end
+    numIntervals = numel(dom) - 1;
+
     % Deal with the 'periodic' flag:
     if ( isPeriodic )
         % Translate "periodic".
@@ -686,25 +696,8 @@
                 '''periodic'' option is only supported for smooth domains.');
         end
     end
-    
-=======
-
-    % Override preferences supplied via a preference object with those supplied
-    % via keyword.
-    if ( prefWasPassed )
-        pref = chebfunpref(pref, keywordPrefs);
-    else
-        pref = chebfunpref(keywordPrefs);
-    end
-
-    % Use the default domain if none was supplied.
-    if ( ~domainWasPassed || isempty(dom) )
-        dom = pref.domain;
-    end
-    numIntervals = numel(dom) - 1;
 
     % Parse the OP (handle the vectorize flag, etc.).
->>>>>>> 7c9118a1
     if ( iscell(op) )
         for k = 1:numel(op)
             op{k} = parseOp(op{k});
