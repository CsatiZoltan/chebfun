--- conflicted
+++ resolved
@@ -1,163 +1,120 @@
-<<<<<<< HEAD
-function [f, rval] = cumsum(f, k, dim)
-=======
-function [f, rVal] = cumsum(f, k, dim)
->>>>>>> a25fdfc4
-%CUMSUM   Indefinite integral of a BNDFUN.
-%   CUMSUM(F) is the indefinite integral of the BNDFUN F on an interval [a,b],
-%   with the constant of integration chosen so that F(a) = 0.
-%
-%   CUMSUM(F, K) will compute the Kth indefinite integral with the constant of
-%   integration chosen so that each intermediate integral evaluates to 0 at x=a.
-%   Thus CUMSUM(F, 2) is equivalent to CUMSUM(CUMSUM(F)).
-%
-%   CUMSUM(F, K, 2) will take the Kth cumulative sum over the columns F an
-%   array-valued BNDFUN.
-%
-<<<<<<< HEAD
-=======
-%   [F, RVAL] = CUMSUM(F), [F, RVAL] = CUMSUM(F, K), and [F, RVAL] = 
-%   CUMSUM(F, K, 2) will do the same thing as above, but also return the value
-%   of the integral at the right endpoint, which will be used at CHEBFUN level
-%   for concatenating neighboring pieces.
-%
->>>>>>> a25fdfc4
-% See also DIFF, SUM.
-
-% Copyright 2013 by The University of Oxford and The Chebfun Developers.
-% See http://www.chebfun.org for Chebfun information.
-
-%%
-% Trivial case of an empty BNDFUN:
-if ( isempty(f) )
-    return
-end
-
-% Parse inputs:
-if ( nargin == 1 || isempty(k) )
-    % Compute first indefinite intergral by default
-    k = 1;
-end
-
-if ( nargin < 3 )
-    % Assume dim = 1 by default
-    dim = 1;
-end
-
-<<<<<<< HEAD
-f = addBreaksForCumSum(f);
-if ( iscell(f) )
-=======
-if ( dim == 1 )
->>>>>>> a25fdfc4
-    
-    % Integrate once to see if a cell is returned:
-    g = cumsum(f.onefun);
-
-    
-    if ( iscell(g) )
-        
-        % If the integral of F.ONEFUN is a cell returned by CUMSUM@SINGFUN due 
-        % to non-zero exponents at both endpoints, then we take care of each 
-        % piece separately:
-        
-<<<<<<< HEAD
-        % Assign the ONEFUN of the output to be the output of the CUMSUM method 
-        % of the ONEFUN of the input. If we called CUMSUM with third argument 
-        % equal to 2 (i.e. % dim = 2), we only want to compute the cumlative sum
-        % over columns, in which case, we should not rescale the result.
-        if ( dim == 1 )
-            f{j}.onefun = cumsum(f{j}.onefun, k, dim)*rescaleFactork;
-        else
-            f{j}.onefun = cumsum(f{j}.onefun, k, dim);
-        end
-    end
-    % Get rval of the last bndfun:
-    rval = get(f{2}, 'rval');
-else
-    % Rescaling factor, (b-a)/2, to the kth power
-    rescaleFactork = (.5*diff(f.domain))^k;
-    
-    % Assign the ONEFUN of the output to be the output of the CUMSUM method of the
-    % ONEFUN of the input. If we called CUMSUM with third argument equal to 2 (i.e.
-    % dim = 2), we only want to compute the cumlative sum over columns, in which
-    % case, we should not rescale the result.
-    if ( dim == 1 )
-        f.onefun = cumsum(f.onefun, k, dim)*rescaleFactork;
-    else
-        f.onefun = cumsum(f.onefun, k, dim);
-    end
-    
-    % Get rval of f:
-    rval = get(f, 'rval');
-=======
-        dom = f.domain;
-        emptyBndfun = bndfun();
-        f = {emptyBndfun, emptyBndfun};
-        
-        % New domain and new map for the left piece:
-        f{1}.domain = [dom(1) mean(dom)];
-        f{1}.mapping = bndfun.createMap(f{1}.domain);
-        
-        % Rescaling for integration:
-        f{1}.onefun = g{1}*diff(f{1}.domain);
-
-        % New domain and new map for the right piece:
-        f{2}.domain = [mean(dom) dom(2)];
-        f{2}.mapping = bndfun.createMap(f{2}.domain);
-        
-        % Rescaling for integration:
-        f{2}.onefun = g{2}*diff(f{2}.domain);
-        
-        % Integrate each piece further K-1 times:
-        if ( k > 1 )
-            for j = 1:2
-                
-                % Rescaling factor, (b-a)/2, to the kth power
-                rescaleFactork = (.5*diff(f{j}.domain))^(k-1);
-                
-                % Assign the ONEFUN of the output to be the output of the CUMSUM method
-                % of the ONEFUN of the input:
-                
-                f{j}.onefun = cumsum(f{j}.onefun, k-1, dim)*rescaleFactork;
-            end
-        end
-        
-    else
-        
-        % Integrate once:
-        f.onefun = (.5*diff(f.domain))*g;
-        
-        % Integrate further K-1 times:
-        if ( k > 1 )
-            % Rescaling factor, (b-a)/2, to the kth power
-            rescaleFactork = (.5*diff(f.domain))^(k-1);
-            
-            % Assign the ONEFUN of the output to be the output of the CUMSUM method
-            % of the ONEFUN of the input:
-            f.onefun = cumsum(f.onefun, k-1, dim)*rescaleFactork;
-        end
-        
-    end
->>>>>>> a25fdfc4
-    
-elseif ( dim == 2 )
-    
-    % When the third argument is 2, i.e. dim = 2, we compute the cumlative sum
-    % over columns, in which case, no rescale is needed.
-    
-    f.onefun = cumsum(f.onefun, k, dim);
-    
-else
-    error('CHEBFUN:BNDFUN:cumsum:input', ...
-        'The third argument is unrecognizable.');
-end
-
-% Value of F at the right endpoint:
-if ( iscell(f) )
-    rVal = cellfun(@(f) get(f, 'rval'), f);
-else
-    rVal = get(f, 'rval');
-end
-
+function [f, rVal] = cumsum(f, k, dim)
+%CUMSUM   Indefinite integral of a BNDFUN.
+%   CUMSUM(F) is the indefinite integral of the BNDFUN F on an interval [a,b],
+%   with the constant of integration chosen so that F(a) = 0.
+%
+%   CUMSUM(F, K) will compute the Kth indefinite integral with the constant of
+%   integration chosen so that each intermediate integral evaluates to 0 at x=a.
+%   Thus CUMSUM(F, 2) is equivalent to CUMSUM(CUMSUM(F)).
+%
+%   CUMSUM(F, K, 2) will take the Kth cumulative sum over the columns F an
+%   array-valued BNDFUN.
+%
+%   [F, RVAL] = CUMSUM(F), [F, RVAL] = CUMSUM(F, K), and [F, RVAL] = 
+%   CUMSUM(F, K, 2) will do the same thing as above, but also return the value
+%   of the integral at the right endpoint, which will be used at CHEBFUN level
+%   for concatenating neighboring pieces.
+%
+% See also DIFF, SUM.
+
+% Copyright 2013 by The University of Oxford and The Chebfun Developers.
+% See http://www.chebfun.org for Chebfun information.
+
+%%
+% Trivial case of an empty BNDFUN:
+if ( isempty(f) )
+    return
+end
+
+% Parse inputs:
+if ( nargin == 1 || isempty(k) )
+    % Compute first indefinite intergral by default
+    k = 1;
+end
+
+if ( nargin < 3 )
+    % Assume dim = 1 by default
+    dim = 1;
+end
+
+if ( dim == 1 )
+    
+    % Integrate once to see if a cell is returned:
+    g = cumsum(f.onefun);
+
+    
+    if ( iscell(g) )
+        
+        % If the integral of F.ONEFUN is a cell returned by CUMSUM@SINGFUN due 
+        % to non-zero exponents at both endpoints, then we take care of each 
+        % piece separately:
+        
+        dom = f.domain;
+        emptyBndfun = bndfun();
+        f = {emptyBndfun, emptyBndfun};
+        
+        % New domain and new map for the left piece:
+        f{1}.domain = [dom(1) mean(dom)];
+        f{1}.mapping = bndfun.createMap(f{1}.domain);
+        
+        % Rescaling for integration:
+        f{1}.onefun = g{1}*diff(f{1}.domain);
+
+        % New domain and new map for the right piece:
+        f{2}.domain = [mean(dom) dom(2)];
+        f{2}.mapping = bndfun.createMap(f{2}.domain);
+        
+        % Rescaling for integration:
+        f{2}.onefun = g{2}*diff(f{2}.domain);
+        
+        % Integrate each piece further K-1 times:
+        if ( k > 1 )
+            for j = 1:2
+                
+                % Rescaling factor, (b-a)/2, to the kth power
+                rescaleFactork = (.5*diff(f{j}.domain))^(k-1);
+                
+                % Assign the ONEFUN of the output to be the output of the CUMSUM method
+                % of the ONEFUN of the input:
+                
+                f{j}.onefun = cumsum(f{j}.onefun, k-1, dim)*rescaleFactork;
+            end
+        end
+        
+    else
+        
+        % Integrate once:
+        f.onefun = (.5*diff(f.domain))*g;
+        
+        % Integrate further K-1 times:
+        if ( k > 1 )
+            % Rescaling factor, (b-a)/2, to the kth power
+            rescaleFactork = (.5*diff(f.domain))^(k-1);
+            
+            % Assign the ONEFUN of the output to be the output of the CUMSUM method
+            % of the ONEFUN of the input:
+            f.onefun = cumsum(f.onefun, k-1, dim)*rescaleFactork;
+        end
+        
+    end
+    
+elseif ( dim == 2 )
+    
+    % When the third argument is 2, i.e. dim = 2, we compute the cumlative sum
+    % over columns, in which case, no rescale is needed.
+    
+    f.onefun = cumsum(f.onefun, k, dim);
+    
+else
+    error('CHEBFUN:BNDFUN:cumsum:input', ...
+        'The third argument is unrecognizable.');
+end
+
+% Value of F at the right endpoint:
+if ( iscell(f) )
+    rVal = cellfun(@(f) get(f, 'rval'), f);
+else
+    rVal = get(f, 'rval');
+end
+
 end