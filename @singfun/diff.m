--- conflicted
+++ resolved
@@ -16,11 +16,7 @@
 %% Check the inputs:
 
 % Check the dimension, i.e. the third argument:
-<<<<<<< HEAD
-if ( nargin == 3 ) && ( dim ~= 1 )
-=======
 if ( (nargin == 3) && (dim ~= 1) )
->>>>>>> 8e7bb0a2
     warning('SINGFUN:cumsum:nosupport', ...
         'SINGFUN does not support array-valued objects.')
 end
