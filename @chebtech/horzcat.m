function out = horzcat(varargin)
%HORZCAT   Horizontal concatenation.
%   [A B] horizontally concatenates the CHEBTECH objects A and B to form an
%   array-valued CHEBTECH. [A,B] does the same. Any number of CHEBTECH objects
%   can be concatenated within one pair of brackets. Vertical concatenation is
%   not supported.

% Copyright 2013 by The University of Oxford and The Chebfun Developers.
% See http://www.chebfun.org for Chebfun information.

% Remove empties:
empties = cellfun(@isempty, varargin);
if ( all(empties) )
    out = varargin{1};
    return
else
    varargin(empties) = [];
end
  
% Prolong each Chebtech to the same length:
n = max(cellfun(@length, varargin));
F = cellfun(@(f) prolong(f, n), varargin, 'UniformOutput', false);

% Extract the data and collate the an array-valued CHEBTECH:
out = varargin{1};

% Coeffs and Values:
out.coeffs = cell2mat(cellfun(@(f) f.coeffs, F, 'UniformOutput', false));
out.values = cell2mat(cellfun(@(f) f.values, F, 'UniformOutput', false));

% Vscales:
vscales = cellfun(@(f) f.vscale, F, 'UniformOutput', false);
<<<<<<< HEAD
out.vscale = max(cell2mat(vscales));
vscales = cellfun(@max, vscales);
%vscales = max(max(vscales)); 
=======
out.vscale = cell2mat(vscales);
% vscales = cellfun(@max, vscales);
>>>>>>> 65a44f92

% Epslevel:
epslevels = cellfun(@(f) f.epslevel, F, 'UniformOutput', false);
out.epslevel = cell2mat(epslevels);

% Hscale:
out.hscale = max(cellfun(@(f) f.hscale, F));

end<|MERGE_RESOLUTION|>--- conflicted
+++ resolved
@@ -30,14 +30,7 @@
 
 % Vscales:
 vscales = cellfun(@(f) f.vscale, F, 'UniformOutput', false);
-<<<<<<< HEAD
-out.vscale = max(cell2mat(vscales));
-vscales = cellfun(@max, vscales);
-%vscales = max(max(vscales)); 
-=======
 out.vscale = cell2mat(vscales);
-% vscales = cellfun(@max, vscales);
->>>>>>> 65a44f92
 
 % Epslevel:
 epslevels = cellfun(@(f) f.epslevel, F, 'UniformOutput', false);
